"""
<<<<<<< HEAD
This script evaluates a trained chat model on various downstream tasks, such as
MMLU, GSM8K, and HumanEval. It supports both generative and categorical evaluation
modes, depending on the task.
=======
Evaluate the Chat model.
All the generic code lives here, and all the evaluation-specific
code lives in nanochat directory and is imported from here.
>>>>>>> 4a87a0d1

The script can be run in both single-GPU and distributed (DDP) modes.

Usage:
- Evaluate on a single task: `python scripts/chat_eval.py --source sft -a ARC-Easy`
- Evaluate on multiple tasks: `python scripts/chat_eval.py -a "ARC-Easy|GSM8K"`
- Distributed evaluation: `torchrun --nproc_per_node=<gpus> scripts/chat_eval.py -a ARC-Easy`
"""

import argparse
from functools import partial
from contextlib import nullcontext

import torch
import torch.distributed as dist

from nanochat.common import compute_init, compute_cleanup, get_dist_info, print0, autodetect_device_type
from nanochat.checkpoint_manager import load_model
from nanochat.engine import Engine

from tasks.humaneval import HumanEval
from tasks.mmlu import MMLU
from tasks.arc import ARC
from tasks.gsm8k import GSM8K
from tasks.spellingbee import SpellingBee

# -----------------------------------------------------------------------------
# Generative evaluation loop (we go one problem at a time, sample, evaluate)

def run_generative_eval(task_object, tokenizer, model, engine, num_samples, max_new_tokens, temperature, top_k, max_problems=None):
    """
    Runs a generative evaluation task, where the model generates a free-form response.
    """
    ddp, ddp_rank, ddp_local_rank, ddp_world_size = get_dist_info()
    device = model.get_device()

    num_problems = len(task_object) if max_problems is None else min(len(task_object), max_problems)

    # Run the evaluation
    num_passed, total = 0, 0
    for i in range(ddp_rank, num_problems, ddp_world_size):
        conversation = task_object[i]

        # Tokenize the prompt
        encoded_prompt = tokenizer.render_for_completion(conversation)
        # Get the completions
        results, _ = engine.generate_batch(
            encoded_prompt,
            num_samples=num_samples,
            max_tokens=max_new_tokens,
            temperature=temperature,
            top_k=top_k,
        )
        # Decode the completions as text
        prefix_length = len(encoded_prompt)
        completions = [tokenizer.decode(result_tokens[prefix_length:]) for result_tokens in results]
        # Evaluate success criteria
        outcomes = [task_object.evaluate(conversation, completion) for completion in completions]
        passed = any(outcomes)

        # Keep stats
        total += 1
        num_passed += int(passed)

        # Logging (overwrite the same line in the console)
        print(f"\r\033[KRank {ddp_rank} | {num_passed}/{total} ({100*num_passed/total:.2f}%)", end='', flush=True)

    # Finish the in-place progress line with a newline before final summary
    print()

    # Aggregate results across all ranks
    if ddp:
        num_passed_tensor = torch.tensor([num_passed], dtype=torch.long, device=device)
        total_tensor = torch.tensor([total], dtype=torch.long, device=device)
        dist.all_reduce(num_passed_tensor, op=dist.ReduceOp.SUM)
        dist.all_reduce(total_tensor, op=dist.ReduceOp.SUM)
        num_passed = num_passed_tensor.item()
        total = total_tensor.item()

    print0("=" * 50)
    print0(f"Final: {num_passed}/{total} ({100*num_passed/total:.2f}%)")

    # Return the accuracy
    return num_passed/total

# -----------------------------------------------------------------------------
# Categorical evaluation loop
# A lot easier because we don't have to sample. Therefore, we can actually go
# batches at a time and just check the logits for correct answer choices.

def run_categorical_eval(task_object, tokenizer, model, batch_size, max_problems=None):
    """
    Runs a categorical evaluation task, where the model chooses from a set of options.
    This is more efficient than generative evaluation as it can be done in batches.
    """
    ddp, ddp_rank, ddp_local_rank, ddp_world_size = get_dist_info()
    device = model.get_device()
    bos = tokenizer.get_bos_token_id() # use BOS as pad token is ok, these positions are ignored

    # We'll process batches of independent problems at a time because there is no sampling needed
    num_problems = len(task_object) if max_problems is None else min(len(task_object), max_problems)
    ceil_div = lambda x, y: -(-x // y)
    num_batches = ceil_div(num_problems, batch_size)

    # Run the evaluation
    letter_to_id_cache = {} # many letters will repeat often, let's save the tokenizer some work
    num_passed, total = 0, 0
    for i in range(ddp_rank, num_batches, ddp_world_size):
        i0, i1 = i * batch_size, min((i + 1) * batch_size, num_problems)

        # Prepare the batch of problems. They might all be of different length, so we pad/collate them.
        conversations = [task_object[ii] for ii in range(i0, i1)]
        prompt_ids = [tokenizer.render_for_completion(conversation) for conversation in conversations] # TODO: remake the way this works
        max_length = max(len(ids) for ids in prompt_ids)
        answer_time_positions = [len(ids) - 1 for ids in prompt_ids] # where the last token is (and the predicted answer)
        padded_prompt_ids = [ids + [bos] * (max_length - len(ids)) for ids in prompt_ids]
        prompt_ids = torch.tensor(padded_prompt_ids, dtype=torch.long, device=device)

        # Get the logits for the whole batch of conversations in parallel (efficiency win here)
        with torch.no_grad():
            logits = model(prompt_ids) # (B, T, V)

        # Focus on the available answer on just the letters corresponding to choices
        # Note that this helps the evaluation a lot because it specifically narrows the focus to only the available letters
        # The much harder alternative would be to just generate from the Assistant and check if it responded with the correct
        # letter (e.g. A, B, C, D), but evaluations typically make the task easier in this way.
        for idx, conversation in enumerate(conversations):
            # get the token ids of all the available letters of this problem
            letters = conversation['letters']
            letter_ids = []
            for letter in letters:
                if not letter in letter_to_id_cache:
                    encoded_letter = tokenizer.encode(letter)
                    assert len(encoded_letter) == 1, "Each letter must be a single token"
                    letter_to_id_cache[letter] = encoded_letter[0]
                letter_ids.append(letter_to_id_cache[letter])
            # focus logits just down to the answer position and the available letters of the answer
            answer_pos = answer_time_positions[idx]
            focus_logits = logits[idx, answer_pos, letter_ids]
            # get the argmax letter (the predicted answer)
            argmax_letter_id = focus_logits.argmax(dim=-1).item()
            predicted_letter = letters[argmax_letter_id]
            # evaluate the outcome
            outcome = task_object.evaluate(conversation, predicted_letter)
            num_passed += int(outcome)
            total += 1

    # Aggregate results across all ranks
    if ddp:
        num_passed_tensor = torch.tensor([num_passed], dtype=torch.long, device=device)
        total_tensor = torch.tensor([total], dtype=torch.long, device=device)
        dist.all_reduce(num_passed_tensor, op=dist.ReduceOp.SUM)
        dist.all_reduce(total_tensor, op=dist.ReduceOp.SUM)
        num_passed = num_passed_tensor.item()
        total = total_tensor.item()

    average = num_passed/total
    print0(f"Final: {num_passed}/{total} ({100*average:.2f}%)")
    return average

# -----------------------------------------------------------------------------

def run_chat_eval(task_name, model, tokenizer, engine,
                   batch_size=1, num_samples=1, max_new_tokens=512, temperature=0.0, top_k=50,
                   max_problems=None):
    """Initializes and runs a specific chat evaluation task."""
    # Create the evaluation object
    task_module = {
        'HumanEval': HumanEval,
        'MMLU': partial(MMLU, subset="all", split="test"),
        'ARC-Easy': partial(ARC, subset="ARC-Easy", split="test"),
        'ARC-Challenge': partial(ARC, subset="ARC-Challenge", split="test"),
        'GSM8K': partial(GSM8K, subset="main", split="test"),
        'SpellingBee': partial(SpellingBee, size=256, split="test"),
    }[task_name]
    task_object = task_module()
    # Run the evaluation
    if task_object.eval_type == 'generative':
        acc = run_generative_eval(task_object, tokenizer, model, engine, num_samples, max_new_tokens, temperature, top_k, max_problems=max_problems)
    elif task_object.eval_type == 'categorical':
        acc = run_categorical_eval(task_object, tokenizer, model, batch_size, max_problems=max_problems)
    else:
        raise ValueError(f"Unsupported task evaluation type: {task_object.eval_type}")
    return acc

# -----------------------------------------------------------------------------
if __name__ == "__main__":

    # Parse command-line arguments
    parser = argparse.ArgumentParser()
    parser.add_argument('-i', '--source', type=str, required=True, help="Source of the model: sft|mid|rl")
    parser.add_argument('-a', '--task-name', type=str, default=None, help="Task name. Default = all tasks. Use | to split multiple tasks.")
    parser.add_argument('-d', '--dtype', type=str, default='bfloat16', choices=['float32', 'bfloat16'])
    parser.add_argument('-t', '--temperature', type=float, default=0.0)
    parser.add_argument('-m', '--max-new-tokens', type=int, default=512)
    parser.add_argument('-n', '--num-samples', type=int, default=1)
    parser.add_argument('-k', '--top-k', type=int, default=50)
    parser.add_argument('-b', '--batch-size', type=int, default=8, help='Batch size for categorical evaluation')
    parser.add_argument('-g', '--model-tag', type=str, default=None, help='Model tag to load')
    parser.add_argument('-s', '--step', type=int, default=None, help='Step to load')
    parser.add_argument('-x', '--max-problems', type=int, default=None, help='Max problems to evaluate')
    parser.add_argument('--device-type', type=str, default='', choices=['cuda', 'cpu', 'mps'], help='Device type for evaluation: cuda|cpu|mps. empty => autodetect')
    args = parser.parse_args()

    device_type = autodetect_device_type() if args.device_type == "" else args.device_type
    ddp, ddp_rank, ddp_local_rank, ddp_world_size, device = compute_init(device_type)
    ptdtype = torch.float32 if args.dtype == 'float32' else torch.bfloat16
    autocast_ctx = torch.amp.autocast(device_type=device_type, dtype=ptdtype) if device_type == "cuda" else nullcontext()

    model, tokenizer, meta = load_model(args.source, device, phase="eval", model_tag=args.model_tag, step=args.step)
    engine = Engine(model, tokenizer)

    # Get the tasks to evaluate on
    all_tasks = ['ARC-Easy', 'ARC-Challenge', 'MMLU', 'GSM8K', 'HumanEval', 'SpellingBee']
    baseline_accuracies = {
        'ARC-Easy': 0.25, # multiple choice 1 of 4 => 25%
        'ARC-Challenge': 0.25, # multiple choice 1 of 4 => 25%
        'MMLU': 0.25, # multiple choice 1 of 4 => 25%
        'GSM8K': 0.0, # open-ended => 0%
        'HumanEval': 0.0, # open-ended => 0%
        'SpellingBee': 0.0, # open-ended => 0%
    }
    task_names = all_tasks if args.task_name is None else args.task_name.split('|')

    # Run all the task evaluations sequentially
    results = {}
    for task_name in task_names:
        with autocast_ctx:
            acc = run_chat_eval(
                task_name,
                model, tokenizer, engine,
                batch_size=args.batch_size,
                num_samples=args.num_samples,
                max_new_tokens=args.max_new_tokens,
                temperature=args.temperature,
                top_k=args.top_k,
                max_problems=args.max_problems,
            )
            results[task_name] = acc
            print0(f"{task_name} accuracy: {100 * acc:.2f}%")

    # Log to report
    from nanochat.report import get_report
    all_tasks_were_evaluated = all(task_name in results for task_name in all_tasks)
    # calculate the ChatCORE metric if we can (similar to CORE, it's the mean centered accuracy)
    # this way, ChatCORE ranges from 0 (at random baseline) to 1 (peak performance)
    chatcore_metric_dict = {}
    if all_tasks_were_evaluated:
        centered_mean = 0
        for task_name, acc in results.items():
            baseline_acc = baseline_accuracies.get(task_name, 0.0)
            centered_acc = (acc - baseline_acc) / (1.0 - baseline_acc)
            centered_mean += centered_acc
        chatcore_metric = centered_mean / len(results)
        chatcore_metric_dict = {"ChatCORE metric": chatcore_metric}
    get_report().log(section="Chat evaluation " + args.source, data=[
        vars(args), # CLI args
        results,
        chatcore_metric_dict,
    ])

    compute_cleanup()<|MERGE_RESOLUTION|>--- conflicted
+++ resolved
@@ -1,13 +1,7 @@
 """
-<<<<<<< HEAD
-This script evaluates a trained chat model on various downstream tasks, such as
-MMLU, GSM8K, and HumanEval. It supports both generative and categorical evaluation
-modes, depending on the task.
-=======
 Evaluate the Chat model.
 All the generic code lives here, and all the evaluation-specific
 code lives in nanochat directory and is imported from here.
->>>>>>> 4a87a0d1
 
 The script can be run in both single-GPU and distributed (DDP) modes.
 
