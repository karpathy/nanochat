--- conflicted
+++ resolved
@@ -8,11 +8,7 @@
 import itertools
 from typing import Dict, Any, List, Tuple
 
-<<<<<<< HEAD
-def run_benchmark(config: Dict[str, Any], env_vars: Dict[str, str], steps: int = 10) -> float:
-=======
 def run_benchmark(config: Dict[str, Any], env_vars: Dict[str, str], steps: int = 5, minimal_validation: bool = True) -> float:
->>>>>>> 4691f7b2
     """
     Runs a short training session with the given configuration and environment variables.
     Returns the average tokens per second (tok/sec) or -1.0 if failed.
