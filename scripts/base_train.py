"""
Train model. Run as:

python base_train.py

or distributed as:

torchrun --nproc_per_node=8 base_train.py

If you are only on CPU/Macbook, you'll want to train a much much smaller LLM. Example:
python -m scripts.base_train --depth=4 --max_seq_len=512 --device_batch_size=1 --eval_tokens=512 --core_metric_every=-1 --total_batch_size=512 --num_iterations=20
"""

import os
os.environ["PYTORCH_CUDA_ALLOC_CONF"] = "expandable_segments:True"
import time
from contextlib import nullcontext

import wandb
import torch

from nanochat.gpt import GPT, GPTConfig
from nanochat.dataloader import tokenizing_distributed_data_loader
from nanochat.common import compute_init, compute_cleanup, print0, DummyWandb, print_banner, get_base_dir, autodetect_device_type
from nanochat.tokenizer import get_tokenizer, get_token_bytes
from nanochat.checkpoint_manager import save_checkpoint
from nanochat.loss_eval import evaluate_bpb
from nanochat.engine import Engine
from nanochat.mfu import get_promised_flops_per_gpu
from scripts.base_eval import evaluate_model
print_banner()

# -----------------------------------------------------------------------------
# User settings
run = "dummy" # wandb run name default ("dummy" is special - we won't log to wandb)
# Runtime
device_type = "" # cuda|cpu|mps (empty => autodetect good device type default, in order: CUDA > MPS > CPU)
# Model architecture
depth = 20 # the depth of the Transformer model to train, rest of the kwargs are derived
max_seq_len = 2048 # max context length
# Training horizon. Only one of these 3 will be used, in this order of precedence.
num_iterations = -1 # explicit number of steps of the optimization (-1 = disable)
target_flops = -1.0 # calculate num_iterations to reach target_flops. Useful for scaling laws experiments (-1 = disable)
target_param_data_ratio = 20 # calculate num_iterations to maintain fixed data:param ratio (Chinchilla=20) (-1 = disable)
# Optimization
device_batch_size = 32 # per-device batch size (set to not OOM)
total_batch_size = 524288 # total desired batch size, in #tokens
embedding_lr = 0.2 # learning rate for the embedding parameters (Adam)
unembedding_lr = 0.004 # learning rate for the unembedding parameters (Adam)
weight_decay = 0.0 # weight decay for the embedding/unembedding parameters (Adam)
matrix_lr = 0.02 # learning rate for the matrix parameters (Muon)
grad_clip = 1.0 # gradient clipping value (0.0 = disabled)
# Evaluation
eval_every = 250 # every how many steps to evaluate the model for val bpb
eval_tokens = 20*524288 # number of tokens to evaluate val loss on
core_metric_every = 2000 # every how many steps to evaluate the core metric (-1 = disable)
core_metric_max_per_task = 500 # examples per task in estimating the core metric
sample_every = 2000 # every how many steps to sample from the model
# Output
model_tag = "" # optionally override the model tag for the output checkpoint directory name
# now allow CLI to override the settings via the configurator lol
config_keys = [k for k,v in globals().items() if not k.startswith('_') and isinstance(v, (int, float, bool, str))]
exec(open(os.path.join('nanochat', 'configurator.py')).read()) # overrides from command line or config file
user_config = {k: globals()[k] for k in config_keys} # will be useful for logging
# -----------------------------------------------------------------------------

# Compute init
device_type = autodetect_device_type() if device_type == "" else device_type
ddp, ddp_rank, ddp_local_rank, ddp_world_size, device = compute_init(device_type)
master_process = ddp_rank == 0 # this process will do logging, checkpointing etc.
autocast_ctx = torch.amp.autocast(device_type=device_type, dtype=torch.bfloat16) if device_type == "cuda" else nullcontext()
synchronize = torch.cuda.synchronize if device_type == "cuda" else lambda: None
get_max_memory = torch.cuda.max_memory_allocated if device_type == "cuda" else lambda: 0

# wandb logging init
use_dummy_wandb = run == "dummy" or not master_process
wandb_run = DummyWandb() if use_dummy_wandb else wandb.init(project="nanochat", name=run, config=user_config)

# Tokenizer will be useful for evaluation, also we need the vocab size
tokenizer = get_tokenizer()
token_bytes = get_token_bytes(device=device)
vocab_size = tokenizer.get_vocab_size()
print0(f"Vocab size: {vocab_size:,}")

# Model kwargs are derived from the desired depth of the model
num_layers = depth
model_dim = depth * 64 # aspect ratio 64 (usually this is varied from 64 -> 128 as model size increases)
num_heads = max(1, (model_dim + 127) // 128) # head dim 128 (the division here is ceil div)
num_kv_heads = num_heads # default is 1:1 GQA (Group Query Attention) ratio (i.e. GQA is disabled)
print0(f"num_layers: {num_layers}")
print0(f"model_dim: {model_dim}")
print0(f"num_heads: {num_heads}")
print0(f"num_kv_heads: {num_kv_heads}")

# Optimizer / data / training length related hyperparameters
# figure out the needed gradient accumulation to reach the desired total batch size
tokens_per_fwdbwd = device_batch_size * max_seq_len # tokens per iteration for a single rank
world_tokens_per_fwdbwd = tokens_per_fwdbwd * ddp_world_size # total tokens per iteration for all ranks
assert total_batch_size % world_tokens_per_fwdbwd == 0
grad_accum_steps = total_batch_size // world_tokens_per_fwdbwd
print0(f"Tokens / micro-batch / rank: {device_batch_size} x {max_seq_len} = {tokens_per_fwdbwd:,}")
print0(f"Tokens / micro-batch: {world_tokens_per_fwdbwd:,}")
print0(f"Total batch size {total_batch_size:,} => gradient accumulation steps: {grad_accum_steps}")
# -----------------------------------------------------------------------------
# Initialize the Model
model_config_kwargs = dict(sequence_len=max_seq_len, vocab_size=vocab_size, n_layer=num_layers, n_head=num_heads, n_kv_head=num_kv_heads, n_embd=model_dim)
with torch.device("meta"):
    model_config = GPTConfig(**model_config_kwargs)
    model = GPT(model_config)
model.to_empty(device=device)
model.init_weights()
orig_model = model # original, uncompiled model, for saving raw model state_dict
model = torch.compile(model, dynamic=False) # TODO: dynamic True/False think through
num_params = sum(p.numel() for p in model.parameters())
print0(f"Number of parameters: {num_params:,}")
num_flops_per_token = model.estimate_flops()
print0(f"Estimated FLOPs per token: {num_flops_per_token:e}")

# Calculate number of iterations. Either it is given, or from target flops, or from target data:param ratio (in that order)
assert num_iterations > 0 or target_param_data_ratio > 0 or target_flops > 0
if num_iterations > 0:
    print0(f"Using user-provided number of iterations: {num_iterations:,}")
elif target_flops > 0:
    # calculate the number of iterations from the target flops
    num_iterations = round(target_flops / (num_flops_per_token * total_batch_size))
    print0(f"Calculated number of iterations from target FLOPs: {num_iterations:,}")
elif target_param_data_ratio > 0:
    # calculate the number of iterations from the target param data ratio
    target_tokens = target_param_data_ratio * num_params
    num_iterations = target_tokens // total_batch_size
    print0(f"Calculated number of iterations from target data:param ratio: {num_iterations:,}")
else:
    raise ValueError("No training horizon specified")
total_tokens = total_batch_size * num_iterations
print0(f"Total number of training tokens: {total_tokens:,}")
print0(f"Tokens : Params ratio: {total_batch_size * num_iterations / num_params:.2f}") # Chinchilla is ~20
print0(f"Total training FLOPs estimate: {num_flops_per_token * total_tokens:e}")

device_name, promised_flops_per_gpu, promised_is_estimated = get_promised_flops_per_gpu()
promised_flops_per_sec = promised_flops_per_gpu * ddp_world_size
print0(f"Detected GPU: {device_name} | peak BF16 TFLOPs (per GPU): {promised_flops_per_gpu / 1e12:.1f}{'*' if promised_is_estimated else ''}")

# -----------------------------------------------------------------------------
# Initialize the Optimizer (Muon for Linear layers, AdamW for embedding and lm_head)
optimizers = model.setup_optimizers(unembedding_lr=unembedding_lr, embedding_lr=embedding_lr, matrix_lr=matrix_lr, weight_decay=weight_decay)
adamw_optimizer, muon_optimizer = optimizers

# Initialize the DataLoaders for train/val
base_dir = get_base_dir()
tokens_dir = os.path.join(base_dir, "tokenized_data")
train_loader = tokenizing_distributed_data_loader(device_batch_size, max_seq_len, split="train", device=device)
build_val_loader = lambda: tokenizing_distributed_data_loader(device_batch_size, max_seq_len, split="val", device=device)
x, y = next(train_loader) # kick off load of the very first batch of data

# -----------------------------------------------------------------------------
# Set up hyperparameter schedulers

# Learning rate scheduler
# TODO: experiment with a short warmup for the AdamW params (expecting slight improvement)
warmup_ratio = 0.0 # ratio of iterations for LR warmup
warmdown_ratio = 0.2 # ratio of iterations for LR warmdown
final_lr_frac = 0.0 # final LR is this fraction of the initial LR
def get_lr_multiplier(it):
    warmup_iters = round(warmup_ratio * num_iterations)
    warmdown_iters = round(warmdown_ratio * num_iterations)
    if it < warmup_iters:
        return (it + 1) / warmup_iters
    elif it <= num_iterations - warmdown_iters:
        return 1.0
    else:
        progress = (num_iterations - it) / warmdown_iters
        return progress * 1.0 + (1 - progress) * final_lr_frac

# Momentum scheduler for Muon optimizer
def get_muon_momentum(it):
    frac = min(it / 300, 1)
    momentum = (1 - frac) * 0.85 + frac * 0.95
    return momentum

# -----------------------------------------------------------------------------
# Training loop
min_val_bpb = float("inf")
smooth_train_loss = 0 # EMA of training loss
ema_beta = 0.9 # EMA decay factor
total_training_time = 0 # total wall-clock time of training
# note that we run +1 steps only so that we can eval and save at the end
for step in range(num_iterations + 1):
    last_step = step == num_iterations
    flops_so_far = num_flops_per_token * total_batch_size * step

    # once in a while: evaluate the val bpb (all ranks participate)
    if last_step or step % eval_every == 0:
        model.eval()
        val_loader = build_val_loader()
        eval_steps = eval_tokens // (device_batch_size * max_seq_len * ddp_world_size)
        with autocast_ctx:
            val_bpb = evaluate_bpb(model, val_loader, eval_steps, token_bytes)
        print0(f"Step {step:05d} | Validation bpb: {val_bpb:.4f}")
        if val_bpb < min_val_bpb:
            min_val_bpb = val_bpb
        wandb_run.log({
            "step": step,
            "total_training_flops": flops_so_far,
            "total_training_time": total_training_time,
            "val/bpb": val_bpb,
        })
        model.train()

    # once in a while: estimate the CORE metric (all ranks participate)
    # use the original uncompiled model because the inputs keep changing shape
    results = {}
    if core_metric_every > 0 and (last_step or (step > 0 and step % core_metric_every == 0)):
        model.eval()
        with autocast_ctx:
            results = evaluate_model(orig_model, tokenizer, device, max_per_task=core_metric_max_per_task)
        print0(f"Step {step:05d} | CORE metric: {results['core_metric']:.4f}")
        wandb_run.log({
            "step": step,
            "total_training_flops": flops_so_far,
            "core_metric": results["core_metric"],
            "centered_results": results["centered_results"],
        })
        model.train()

    # once in a while: sample from the model (only on master process)
    # use the original uncompiled model because the inputs keep changing shape
    if master_process and (last_step or (step > 0 and step % sample_every == 0)):
        model.eval()
        prompts = [
            "The capital of France is",
            "The chemical symbol of gold is",
            "If yesterday was Friday, then tomorrow will be",
            "The opposite of hot is",
            "The planets of the solar system are:",
            "My favorite color is",
            "If 5*x + 3 = 13, then x is",
        ]
        engine = Engine(orig_model, tokenizer) # use orig_model to avoid recompilation
        for prompt in prompts:
            tokens = tokenizer(prompt, prepend="<|bos|>")
            with autocast_ctx:
                sample, _ = engine.generate_batch(tokens, num_samples=1, max_tokens=16, temperature=0)
            print0(tokenizer.decode(sample[0]))
        model.train()

    # save checkpoint at the end of the run (only on master process)
    if master_process and last_step:
        output_dirname = model_tag if model_tag else f"d{depth}" # e.g. d12
        checkpoint_dir = os.path.join(base_dir, "base_checkpoints", output_dirname)
        save_checkpoint(
            checkpoint_dir,
            step,
            orig_model.state_dict(),
            [opt.state_dict() for opt in optimizers], # TODO: make sure saving across ranks is done correctly
            {
                "step": step,
                "val_bpb": val_bpb, # loss at last step
                "model_config": model_config_kwargs,
                "user_config": user_config, # inputs to the training script
                "device_batch_size": device_batch_size,
                "max_seq_len": max_seq_len,
            }
        )

    if last_step:
        break

    # -------------------------------------------------------------------------
    # single training step
    # evaluate the gradient
    synchronize()
    t0 = time.time()
    for micro_step in range(grad_accum_steps):
        with autocast_ctx:
            loss = model(x, y)
        train_loss = loss.detach() # for logging
        loss = loss / grad_accum_steps # each .backward() is a grad sum => normalize loss here
        loss.backward()
        x, y = next(train_loader) # prefetch the next batch while the GPU is busy with forward/backward
    # gradient clipping (TODO possibly expertiment with)
    if grad_clip > 0.0:
        torch.nn.utils.clip_grad_norm_(orig_model.parameters(), grad_clip)
    # step the optimizers
    lrm = get_lr_multiplier(step)
    for opt in optimizers:
        for group in opt.param_groups:
            group["lr"] = group["initial_lr"] * lrm
    muon_momentum = get_muon_momentum(step)
    for group in muon_optimizer.param_groups:
        group["momentum"] = muon_momentum
    for opt in optimizers:
        opt.step()
    model.zero_grad(set_to_none=True)
    synchronize()
    t1 = time.time()
    dt = t1 - t0
    # -------------------------------------------------------------------------

    # logging
    smooth_train_loss = ema_beta * smooth_train_loss + (1 - ema_beta) * train_loss.item() # EMA the training loss
    debiased_smooth_loss = smooth_train_loss / (1 - ema_beta**(step + 1)) # debias the EMA
    pct_done = 100 * step / num_iterations
    tok_per_sec = int(world_tokens_per_fwdbwd / dt)
    flops_per_sec = num_flops_per_token * total_batch_size / dt
    mfu = 100 * flops_per_sec / promised_flops_per_sec # in %
    if step > 10:
        total_training_time += dt # only count the time after the first 10 steps
    print0(f"step {step:05d}/{num_iterations:05d} ({pct_done:.2f}%) | loss: {debiased_smooth_loss:.6f} | lrm: {lrm:.2f} | dt: {dt * 1000:.2f}ms | tok/sec: {tok_per_sec:,} | mfu: {mfu:.2f}{'*' if promised_is_estimated else ''} | total time: {total_training_time/60:.2f}m")
    if step % 100 == 0:
        wandb_run.log({
            "step": step,
            "total_training_flops": flops_so_far,
            "total_training_time": total_training_time,
            "train/loss": debiased_smooth_loss,
            "train/lrm": lrm,
            "train/dt": dt,
            "train/tok_per_sec": tok_per_sec,
            "train/mfu": mfu,
        })

# print a few more stats
print0(f"Peak memory usage: {get_max_memory() / 1024 / 1024:.2f}MiB")
print0(f"Total training time: {total_training_time/60:.2f}m")
print0(f"Minimum validation bpb: {min_val_bpb:.4f}")

# Log to report
from nanochat.report import get_report
get_report().log(section="Base model training", data=[
    user_config, # CLI args
    { # stats about the training setup
        "Number of parameters": num_params,
        "Number of FLOPs per token": f"{num_flops_per_token:e}",
        "Calculated number of iterations": num_iterations,
        "Number of training tokens": total_tokens,
        "Tokens : Params ratio": total_batch_size * num_iterations / num_params,
        "DDP world size": ddp_world_size,
        "warmup_ratio": warmup_ratio,
        "warmdown_ratio": warmdown_ratio,
        "final_lr_frac": final_lr_frac,
    },
    { # stats about training outcomes
        "Minimum validation bpb": min_val_bpb,
        "Final validation bpb": val_bpb,
<<<<<<< HEAD
        "CORE metric estimate": results["core_metric"],
        "MFU %": f"{mfu:.2f}{'*' if promised_is_estimated else ''}%",
=======
        "CORE metric estimate": results.get("core_metric", None),
        "MFU %": f"{mfu:.2f}%",
>>>>>>> 2e938530
        "Total training flops": f"{flops_so_far:e}",
        "Total training time": f"{total_training_time/60:.2f}m",
        "Peak memory usage": f"{get_max_memory() / 1024 / 1024:.2f}MiB",
    }
])

# cleanup
wandb_run.finish() # wandb run finish
compute_cleanup()<|MERGE_RESOLUTION|>--- conflicted
+++ resolved
@@ -341,13 +341,8 @@
     { # stats about training outcomes
         "Minimum validation bpb": min_val_bpb,
         "Final validation bpb": val_bpb,
-<<<<<<< HEAD
-        "CORE metric estimate": results["core_metric"],
+        "CORE metric estimate": results.get("core_metric", None),
         "MFU %": f"{mfu:.2f}{'*' if promised_is_estimated else ''}%",
-=======
-        "CORE metric estimate": results.get("core_metric", None),
-        "MFU %": f"{mfu:.2f}%",
->>>>>>> 2e938530
         "Total training flops": f"{flops_so_far:e}",
         "Total training time": f"{total_training_time/60:.2f}m",
         "Peak memory usage": f"{get_max_memory() / 1024 / 1024:.2f}MiB",
