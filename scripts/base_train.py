--- conflicted
+++ resolved
@@ -20,13 +20,8 @@
 import torch
 
 from nanochat.gpt import GPT, GPTConfig
-<<<<<<< HEAD
 from nanochat.dataloader import tokenizing_distributed_data_loader
 from nanochat.common import compute_init, compute_cleanup, print0, DummyWandb, print_banner, get_base_dir, autodetect_device_type, get_experiment_logger
-=======
-from nanochat.dataloader import tokenizing_distributed_data_loader, tokenizing_distributed_data_loader_with_state
-from nanochat.common import compute_init, compute_cleanup, print0, DummyWandb, print_banner, get_base_dir, autodetect_device_type
->>>>>>> 4a87a0d1
 from nanochat.tokenizer import get_tokenizer, get_token_bytes
 from nanochat.checkpoint_manager import save_checkpoint, load_checkpoint
 from nanochat.loss_eval import evaluate_bpb
@@ -246,7 +241,6 @@
 
 # -----------------------------------------------------------------------------
 # Training loop
-<<<<<<< HEAD
 min_val_bpb = float("inf")
 smooth_train_loss = 0 # EMA of training loss
 ema_beta = 0.9 # EMA decay factor
@@ -258,10 +252,6 @@
 results = {}
 for step in range(start_step, num_iterations + 1):
     last_step = step == num_iterations
-=======
-while True:
-    last_step = step == num_iterations # loop runs num_iterations+1 times so that we can eval/save at the end
->>>>>>> 4a87a0d1
     flops_so_far = num_flops_per_token * total_batch_size * step
 
     # once in a while: evaluate the val bpb (all ranks participate)
@@ -319,7 +309,6 @@
             print0(tokenizer.decode(sample[0]))
         model.train()
 
-<<<<<<< HEAD
     # save checkpoint at the end of the run (only on master process)
     if master_process and last_step:
         output_dirname = model_tag if model_tag else f"d{depth}" # e.g. d12
@@ -330,10 +319,6 @@
             checkpoint_dir = data_dir.replace("/base_data", "/base_checkpoints") + f"/{output_dirname}"
         else:
             checkpoint_dir = os.path.join(base_dir, "base_checkpoints", output_dirname)
-=======
-    # save checkpoint: at the end of the run, or every save_every steps, except at the first step or the resume step
-    if last_step or (step > 0 and step != resume_from_step and save_every > 0 and step % save_every == 0):
->>>>>>> 4a87a0d1
         save_checkpoint(
             checkpoint_dir,
             step,
@@ -356,7 +341,6 @@
             rank=ddp_rank,
         )
 
-<<<<<<< HEAD
     # Periodic checkpointing (every 1000 steps)
     if master_process and step > 0 and step % 1000 == 0:
         output_dirname = model_tag if model_tag else f"d{depth}"
@@ -382,9 +366,6 @@
             }
         )
 
-=======
-    # termination conditions (TODO: possibly also add loss explosions etc.)
->>>>>>> 4a87a0d1
     if last_step:
         break
 
