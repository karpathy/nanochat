"""
<<<<<<< HEAD
This script evaluates a base model on the CORE (Comprehensive Overall Language Evaluation)
metric. It can evaluate either a local nanochat model or a Hugging Face model.

The CORE benchmark provides a holistic assessment of a model's capabilities. This
script iterates through the tasks defined in `core.yaml`, evaluates the model on each,
and reports the accuracy and a "centered" score (normalized by a random baseline).

Usage:
- Evaluate a local nanochat model: `python scripts/base_eval.py`
- Evaluate a Hugging Face model: `python scripts/base_eval.py --hf-path <model_path>`
- Distributed evaluation: `torchrun --nproc_per_node=<gpus> scripts/base_eval.py`
=======
Evaluate the CORE metric for a given model.

Run on a single GPU:
python -m scripts.base_eval

Run with torchrun on e.g. 8 GPUs:
torchrun --nproc_per_node=8 -m scripts.base_eval

The script will print the CORE metric to the console.
>>>>>>> 4a87a0d1
"""
import os
import csv
import time
import json
import yaml
import shutil
import random
import zipfile
import tempfile
from contextlib import nullcontext

import torch

from nanochat.common import compute_init, compute_cleanup, print0, get_base_dir, autodetect_device_type, download_file_with_lock
from nanochat.tokenizer import HuggingFaceTokenizer
from nanochat.checkpoint_manager import load_model
from nanochat.core_eval import evaluate_task

# -----------------------------------------------------------------------------
# nanochat specific function dealing with I/O etc.

# ~162MB of data needed to evaluate the CORE metric
EVAL_BUNDLE_URL = "https://karpathy-public.s3.us-west-2.amazonaws.com/eval_bundle.zip"

def place_eval_bundle(file_path):
    # here file_path is the path to the eval_bundle.zip file
    # we need to unzip it and place it in the base directory
    base_dir = get_base_dir()
    eval_bundle_dir = os.path.join(base_dir, "eval_bundle")
    with tempfile.TemporaryDirectory() as tmpdir:
        with zipfile.ZipFile(file_path, 'r') as zip_ref:
            zip_ref.extractall(tmpdir)
        extracted_bundle_dir = os.path.join(tmpdir, "eval_bundle")
        shutil.move(extracted_bundle_dir, eval_bundle_dir)
    print0(f"Placed eval_bundle directory at {eval_bundle_dir}")

def evaluate_model(model, tokenizer, device, max_per_task=-1):
    """
<<<<<<< HEAD
    Evaluates a model on the CORE benchmark.

    Args:
        model: The model to evaluate.
        tokenizer: The tokenizer to use.
        device (str): The device to run the evaluation on.
        max_per_task (int, optional): Max examples per task. Defaults to -1 (no limit).

    Returns:
        dict: A dictionary containing the evaluation results.
=======
    Evaluate a base model on the CORE benchmark.
    - max_per_task: crop the data to this many examples per task for testing (-1 = disable)
>>>>>>> 4a87a0d1
    """
    # Load config and task metadata
    base_dir = get_base_dir()
    eval_bundle_dir = os.path.join(base_dir, "eval_bundle")
    # Download the eval bundle to disk (and unzip if needed)
    if not os.path.exists(eval_bundle_dir):
        download_file_with_lock(EVAL_BUNDLE_URL, "eval_bundle.zip", postprocess_fn=place_eval_bundle)
    config_path = os.path.join(eval_bundle_dir, "core.yaml")
    data_base_path = os.path.join(eval_bundle_dir, "eval_data")
    eval_meta_data = os.path.join(eval_bundle_dir, "eval_meta_data.csv")
    with open(config_path, 'r', encoding='utf-8') as f:
        config = yaml.safe_load(f)
    tasks = config['icl_tasks']

    # Load random baseline values from eval metadata
    random_baselines = {}
    with open(eval_meta_data, 'r', encoding='utf-8') as f:
        reader = csv.DictReader(f)
        for row in reader:
            task_name = row['Eval Task']
            random_baseline = row['Random baseline']
            random_baselines[task_name] = float(random_baseline)

    # Evaluate each task
    results = {}
    centered_results = {}
    for task in tasks:
        start_time = time.time()
        label = task['label']
        task_meta = {
            'task_type': task['icl_task_type'],
            'dataset_uri': task['dataset_uri'],
            'num_fewshot': task['num_fewshot'][0],
            'continuation_delimiter': task.get('continuation_delimiter', ' ')
        }
        print0(f"Evaluating: {label} ({task_meta['num_fewshot']}-shot, type: {task_meta['task_type']})... ", end='')

        # Load data for this task
        data_path = os.path.join(data_base_path, task_meta['dataset_uri'])
        with open(data_path, 'r', encoding='utf-8') as f:
            data = [json.loads(line.strip()) for line in f]

        # shuffle the data because in many cases it appears ordered but we want
        # the ability to only run a subset of the data for debugging purposes etc.
        shuffle_rng = random.Random(1337)
        shuffle_rng.shuffle(data)
        if max_per_task > 0:
            data = data[:max_per_task]

        # run the evaluation for this task
        accuracy = evaluate_task(model, tokenizer, data, device, task_meta)

        results[label] = accuracy
        random_baseline = random_baselines[label]
        centered_result = (accuracy - 0.01 * random_baseline) / (1.0 - 0.01 * random_baseline)
        centered_results[label] = centered_result
        end_time = time.time()
        print0(f"accuracy: {accuracy:.4f} | centered: {centered_result:.4f} | time: {end_time - start_time:.2f}s")

    core_metric = sum(centered_results.values()) / len(centered_results)
    out = {
        "results": results,
        "centered_results": centered_results,
        "core_metric": core_metric
    }
    return out

# -----------------------------------------------------------------------------
# HuggingFace loading utilities and light wrappers for a model

class ModelWrapper:
    """A lightweight wrapper for Hugging Face models to match the nanochat API."""
    def __init__(self, model, max_seq_len=None):
        self.model = model
        self.max_seq_len = max_seq_len

    def __call__(self, input_ids):
        outputs = self.model(input_ids)
        logits = outputs.logits
        return logits

def load_hf_model(hf_path: str, device):
    """Loads a Hugging Face model and tokenizer."""
    print0(f"Loading model from: {hf_path}")
    # Load the model
    from transformers import AutoModelForCausalLM
    model = AutoModelForCausalLM.from_pretrained(hf_path)
    model.to(device)
    model.eval()
    max_seq_len = 1024 if "openai-community/gpt2" in hf_path else None
    model = ModelWrapper(model, max_seq_len=max_seq_len)
    # Load the tokenizer
    tokenizer = HuggingFaceTokenizer.from_pretrained(hf_path)
    return model, tokenizer

# -----------------------------------------------------------------------------
def main():
    import argparse
    parser = argparse.ArgumentParser()
    parser.add_argument('--hf-path', type=str, default=None, help='HuggingFace model path to evaluate')
    parser.add_argument('--max-per-task', type=int, default=-1, help='Max examples per task to evaluate (-1 = disable)')
    args = parser.parse_args()

    # distributed / precision setup
    device_type = autodetect_device_type()
    ddp, ddp_rank, ddp_local_rank, ddp_world_size, device = compute_init(device_type)
    autocast_ctx = torch.amp.autocast(device_type=device_type, dtype=torch.bfloat16) if device_type == "cuda" else nullcontext()

    # Load model and tokenizer from command line or from file system
    if args.hf_path is not None:
        # atm assume that if a path is given, it's a huggingface model path
        hf_path = args.hf_path
        print0(f"Loading huggingface model from: {hf_path}")
        model, tokenizer = load_hf_model(hf_path, device)
        model_name = hf_path # just for logging
        model_slug = hf_path.replace("/", "-") # for the output csv file
    else:
        # load a local model from the file system
        model, tokenizer, meta = load_model("base", device, phase="eval")
        model_name = f"base_model (step {meta['step']})" # just for logging
        model_slug = f"base_model_{meta['step']:06d}" # for the output csv file

    # Evaluate the model
    with autocast_ctx:
        out = evaluate_model(model, tokenizer, device, max_per_task=args.max_per_task)

    # Write out the results to a csv file
    core_metric = None
    centered_results = {}
    if ddp_rank == 0:
        base_dir = get_base_dir()
        output_csv_path = os.path.join(base_dir, "base_eval", f"{model_slug}.csv")
        os.makedirs(os.path.dirname(output_csv_path), exist_ok=True)
        results = out["results"]
        centered_results = out["centered_results"]
        core_metric = out["core_metric"]
        with open(output_csv_path, 'w', encoding='utf-8', newline='') as f:
            f.write(f"{'Task':<35}, {'Accuracy':<10}, {'Centered':<10}\n")
            for label in results:
                f.write(f"{label:<35}, {results[label]:<10.6f}, {centered_results[label]:<10.6f}\n")
            f.write(f"{'CORE':<35}, {'':<10}, {core_metric:<10.6f}\n")
        # Print the content of the csv file to console too
        print0("="*80)
        print0(f"Model: {model_name}")
        print0("="*80)
        with open(output_csv_path, 'r', encoding='utf-8') as f:
            print0(f.read())

    # Log to report
    from nanochat.report import get_report
    get_report().log(section="Base model evaluation", data=[
        {
            "Model": model_name,
            "CORE metric": core_metric,
        },
        centered_results, # the full table
    ])

    compute_cleanup()

if __name__ == "__main__":
    main()<|MERGE_RESOLUTION|>--- conflicted
+++ resolved
@@ -1,17 +1,4 @@
 """
-<<<<<<< HEAD
-This script evaluates a base model on the CORE (Comprehensive Overall Language Evaluation)
-metric. It can evaluate either a local nanochat model or a Hugging Face model.
-
-The CORE benchmark provides a holistic assessment of a model's capabilities. This
-script iterates through the tasks defined in `core.yaml`, evaluates the model on each,
-and reports the accuracy and a "centered" score (normalized by a random baseline).
-
-Usage:
-- Evaluate a local nanochat model: `python scripts/base_eval.py`
-- Evaluate a Hugging Face model: `python scripts/base_eval.py --hf-path <model_path>`
-- Distributed evaluation: `torchrun --nproc_per_node=<gpus> scripts/base_eval.py`
-=======
 Evaluate the CORE metric for a given model.
 
 Run on a single GPU:
@@ -21,7 +8,6 @@
 torchrun --nproc_per_node=8 -m scripts.base_eval
 
 The script will print the CORE metric to the console.
->>>>>>> 4a87a0d1
 """
 import os
 import csv
@@ -61,21 +47,8 @@
 
 def evaluate_model(model, tokenizer, device, max_per_task=-1):
     """
-<<<<<<< HEAD
-    Evaluates a model on the CORE benchmark.
-
-    Args:
-        model: The model to evaluate.
-        tokenizer: The tokenizer to use.
-        device (str): The device to run the evaluation on.
-        max_per_task (int, optional): Max examples per task. Defaults to -1 (no limit).
-
-    Returns:
-        dict: A dictionary containing the evaluation results.
-=======
     Evaluate a base model on the CORE benchmark.
     - max_per_task: crop the data to this many examples per task for testing (-1 = disable)
->>>>>>> 4a87a0d1
     """
     # Load config and task metadata
     base_dir = get_base_dir()
