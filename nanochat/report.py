"""
Utilities for generating training report cards. More messy code than usual, will fix.
"""

import os
import re
import shutil
import subprocess
import socket
import datetime
import platform
import psutil
import torch

def run_command(cmd):
    """Run a shell command and return output, or None if it fails."""
    try:
        result = subprocess.run(cmd, shell=True, capture_output=True, text=True, timeout=5)
        if result.returncode == 0:
            return result.stdout.strip()
        return None
    except:
        return None

def get_git_info():
    """Get current git commit, branch, and dirty status."""
    info = {}
    info['commit'] = run_command("git rev-parse --short HEAD") or "unknown"
    info['branch'] = run_command("git rev-parse --abbrev-ref HEAD") or "unknown"

    # Check if repo is dirty (has uncommitted changes)
    status = run_command("git status --porcelain")
    info['dirty'] = bool(status) if status is not None else False

    # Get commit message
    info['message'] = run_command("git log -1 --pretty=%B") or ""
    info['message'] = info['message'].split('\n')[0][:80]  # First line, truncated

    return info

def get_gpu_info():
    """Get GPU information."""
    if not torch.cuda.is_available():
        return {"available": False}

    num_devices = torch.cuda.device_count()
    info = {
        "available": True,
        "count": num_devices,
        "names": [],
        "memory_gb": []
    }

    for i in range(num_devices):
        props = torch.cuda.get_device_properties(i)
        info["names"].append(props.name)
        info["memory_gb"].append(props.total_memory / (1024**3))

    # Get CUDA version
    info["cuda_version"] = torch.version.cuda or "unknown"

    return info

def get_system_info():
    """Get system information."""
    info = {}

    # Basic system info
    info['hostname'] = socket.gethostname()
    info['platform'] = platform.system()
    info['python_version'] = platform.python_version()
    info['torch_version'] = torch.__version__

    # CPU and memory
    info['cpu_count'] = psutil.cpu_count(logical=False)
    info['cpu_count_logical'] = psutil.cpu_count(logical=True)
    info['memory_gb'] = psutil.virtual_memory().total / (1024**3)

    # User and environment
    info['user'] = os.environ.get('USER', 'unknown')
    info['nanochat_base_dir'] = os.environ.get('NANOCHAT_BASE_DIR', 'out')
    info['working_dir'] = os.getcwd()

    return info

def estimate_cost(gpu_info, runtime_hours=None):
    """Estimate training cost based on GPU type and runtime."""

    # Rough pricing, from Lambda Cloud
    default_rate = 2.0
    gpu_hourly_rates = {
        "H100": 3.00,
        "A100": 1.79,
        "V100": 0.55,
    }

    if not gpu_info.get("available"):
        return None

    # Try to identify GPU type from name
    hourly_rate = None
    gpu_name = gpu_info["names"][0] if gpu_info["names"] else "unknown"
    for gpu_type, rate in gpu_hourly_rates.items():
        if gpu_type in gpu_name:
            hourly_rate = rate * gpu_info["count"]
            break

    if hourly_rate is None:
        hourly_rate = default_rate * gpu_info["count"]  # Default estimate

    return {
        "hourly_rate": hourly_rate,
        "gpu_type": gpu_name,
        "estimated_total": hourly_rate * runtime_hours if runtime_hours else None
    }

def generate_header():
    """Generate the header for a training report."""
    timestamp = datetime.datetime.now().strftime("%Y-%m-%d %H:%M:%S")

    git_info = get_git_info()
    gpu_info = get_gpu_info()
    sys_info = get_system_info()
    cost_info = estimate_cost(gpu_info)

    header = f"""# nanochat training report

Generated: {timestamp}

## Environment

### Git Information
- Branch: {git_info['branch']}
- Commit: {git_info['commit']} {"(dirty)" if git_info['dirty'] else "(clean)"}
- Message: {git_info['message']}

### Hardware
- Platform: {sys_info['platform']}
- CPUs: {sys_info['cpu_count']} cores ({sys_info['cpu_count_logical']} logical)
- Memory: {sys_info['memory_gb']:.1f} GB
"""

    if gpu_info.get("available"):
        gpu_names = ", ".join(set(gpu_info["names"]))
        total_vram = sum(gpu_info["memory_gb"])
        header += f"""- GPUs: {gpu_info['count']}x {gpu_names}
- GPU Memory: {total_vram:.1f} GB total
- CUDA Version: {gpu_info['cuda_version']}
"""
    else:
        header += "- GPUs: None available\n"

    if cost_info and cost_info["hourly_rate"] > 0:
        header += f"""- Hourly Rate: ${cost_info['hourly_rate']:.2f}/hour\n"""

    header += f"""
### Software
- Python: {sys_info['python_version']}
- PyTorch: {sys_info['torch_version']}

"""

    # bloat metrics: package all of the source code and assess its weight
    packaged = run_command('files-to-prompt . -e py -e md -e rs -e html -e toml -e sh --ignore "*target*" --cxml')
    num_chars = len(packaged)
    num_lines = len(packaged.split('\n'))
    num_files = len([x for x in packaged.split('\n') if x.startswith('<source>')])
    num_tokens = num_chars // 4 # assume approximately 4 chars per token

    # count dependencies via uv.lock
    uv_lock_lines = 0
    if os.path.exists('uv.lock'):
        with open('uv.lock', 'r', encoding='utf-8') as f:
            uv_lock_lines = len(f.readlines())

    header += f"""
### Bloat
- Characters: {num_chars:,}
- Lines: {num_lines:,}
- Files: {num_files:,}
- Tokens (approx): {num_tokens:,}
- Dependencies (uv.lock lines): {uv_lock_lines:,}

"""
    return header

# -----------------------------------------------------------------------------

def slugify(text):
    """Slugify a text string."""
    return text.lower().replace(" ", "-")

# the expected files and their order
EXPECTED_FILES = [
    "tokenizer-training.md",
    "tokenizer-evaluation.md",
    "base-model-training.md",
    "base-model-loss.md",
    "base-model-evaluation.md",
    "midtraining.md",
    "chat-evaluation-mid.md",
    "chat-sft.md",
    "chat-evaluation-sft.md",
    "chat-rl.md",
    "chat-evaluation-rl.md",
]
# the metrics we're currently interested in
chat_metrics = ["ARC-Easy", "ARC-Challenge", "MMLU", "GSM8K", "HumanEval", "ChatCORE"]

def extract(section, keys):
    """simple def to extract a single key from a section"""
    if not isinstance(keys, list):
        keys = [keys] # convenience
    out = {}
    for line in section.split("\n"):
        for key in keys:
            if key in line:
                out[key] = line.split(":")[1].strip()
    return out

def extract_timestamp(content, prefix):
    """Extract timestamp from content with given prefix."""
    for line in content.split('\n'):
        if line.startswith(prefix):
            time_str = line.split(":", 1)[1].strip()
            try:
                return datetime.datetime.strptime(time_str, "%Y-%m-%d %H:%M:%S")
            except:
                pass
    return None

class Report:
    """Maintains a bunch of logs, generates a final markdown report."""

    def __init__(self, report_dir):
        os.makedirs(report_dir, exist_ok=True)
        self.report_dir = report_dir

    def log(self, section, data, append=False):
        """Log a section of data to the report. Set append=True to accumulate."""
        slug = slugify(section)
        file_name = f"{slug}.md"
        file_path = os.path.join(self.report_dir, file_name)
<<<<<<< HEAD
        mode = "a" if append else "w"
        with open(file_path, mode) as f:
            if append and os.path.exists(file_path) and os.path.getsize(file_path) > 0:
                f.write("\n")
=======
        with open(file_path, "w", encoding="utf-8") as f:
>>>>>>> 4a87a0d1
            f.write(f"## {section}\n")
            f.write(f"timestamp: {datetime.datetime.now().strftime('%Y-%m-%d %H:%M:%S')}\n\n")
            for item in data:
                if not item:
                    # skip falsy values like None or empty dict etc.
                    continue
                if isinstance(item, str):
                    # directly write the string
                    f.write(item)
                else:
                    # render a dict
                    for k, v in item.items():
                        if isinstance(v, float):
                            vstr = f"{v:.4f}"
                        elif isinstance(v, int) and v >= 10000:
                            vstr = f"{v:,.0f}"
                        else:
                            vstr = str(v)
                        f.write(f"- {k}: {vstr}\n")
            f.write("\n")
        return file_path

    def generate(self):
        """Generate the final report."""
        report_dir = self.report_dir
        report_file = os.path.join(report_dir, "report.md")
        print(f"Generating report to {report_file}")
        final_metrics = {} # the most important final metrics we'll add as table at the end
        start_time = None
        end_time = None
        with open(report_file, "w", encoding="utf-8") as out_file:
            # write the header first
            header_file = os.path.join(report_dir, "header.md")
            if os.path.exists(header_file):
                with open(header_file, "r", encoding="utf-8") as f:
                    header_content = f.read()
                    out_file.write(header_content)
                    start_time = extract_timestamp(header_content, "Run started:")
                    # capture bloat data for summary later (the stuff after Bloat header and until \n\n)
                    bloat_data = re.search(r"### Bloat\n(.*?)\n\n", header_content, re.DOTALL)
                    bloat_data = bloat_data.group(1) if bloat_data else ""
            else:
                start_time = None # will cause us to not write the total wall clock time
                bloat_data = "[bloat data missing]"
                print(f"Warning: {header_file} does not exist. Did you forget to run `nanochat reset`?")
            # process all the individual sections
            for file_name in EXPECTED_FILES:
                section_file = os.path.join(report_dir, file_name)
                if not os.path.exists(section_file):
                    print(f"Warning: {section_file} does not exist, skipping")
                    continue
                with open(section_file, "r", encoding="utf-8") as in_file:
                    section = in_file.read()
                # Extract timestamp from this section (the last section's timestamp will "stick" as end_time)
                if "rl" not in file_name:
                    # Skip RL sections for end_time calculation because RL is experimental
                    end_time = extract_timestamp(section, "timestamp:")
                # extract the most important metrics from the sections
                if file_name == "base-model-evaluation.md":
                    final_metrics["base"] = extract(section, "CORE")
                if file_name == "chat-evaluation-mid.md":
                    final_metrics["mid"] = extract(section, chat_metrics)
                if file_name == "chat-evaluation-sft.md":
                    final_metrics["sft"] = extract(section, chat_metrics)
                if file_name == "chat-evaluation-rl.md":
                    final_metrics["rl"] = extract(section, "GSM8K") # RL only evals GSM8K
                # append this section of the report
                out_file.write(section)
                out_file.write("\n")
            # add the final metrics table
            out_file.write("## Summary\n\n")
            # Copy over the bloat metrics from the header
            out_file.write(bloat_data)
            out_file.write("\n\n")
            # Collect all unique metric names
            all_metrics = set()
            for stage_metrics in final_metrics.values():
                all_metrics.update(stage_metrics.keys())
            # Custom ordering: CORE first, ChatCORE last, rest in middle
            all_metrics = sorted(all_metrics, key=lambda x: (x != "CORE", x == "ChatCORE", x))
            # Fixed column widths
            stages = ["base", "mid", "sft", "rl"]
            metric_width = 15
            value_width = 8
            # Write table header
            header = f"| {'Metric'.ljust(metric_width)} |"
            for stage in stages:
                header += f" {stage.upper().ljust(value_width)} |"
            out_file.write(header + "\n")
            # Write separator
            separator = f"|{'-' * (metric_width + 2)}|"
            for stage in stages:
                separator += f"{'-' * (value_width + 2)}|"
            out_file.write(separator + "\n")
            # Write table rows
            for metric in all_metrics:
                row = f"| {metric.ljust(metric_width)} |"
                for stage in stages:
                    value = final_metrics.get(stage, {}).get(metric, "-")
                    row += f" {str(value).ljust(value_width)} |"
                out_file.write(row + "\n")
            out_file.write("\n")
            # Calculate and write total wall clock time
            if start_time and end_time:
                duration = end_time - start_time
                total_seconds = int(duration.total_seconds())
                hours = total_seconds // 3600
                minutes = (total_seconds % 3600) // 60
                out_file.write(f"Total wall clock time: {hours}h{minutes}m\n")
            else:
                out_file.write("Total wall clock time: unknown\n")
        # also cp the report.md file to current directory
        print(f"Copying report.md to current directory for convenience")
        shutil.copy(report_file, "report.md")
        return report_file

    def reset(self):
        """Reset the report."""
        # Remove section files
        for file_name in EXPECTED_FILES:
            file_path = os.path.join(self.report_dir, file_name)
            if os.path.exists(file_path):
                os.remove(file_path)
        # Remove report.md if it exists
        report_file = os.path.join(self.report_dir, "report.md")
        if os.path.exists(report_file):
            os.remove(report_file)
        # Generate and write the header section with start timestamp
        header_file = os.path.join(self.report_dir, "header.md")
        header = generate_header()
        start_time = datetime.datetime.now().strftime("%Y-%m-%d %H:%M:%S")
        with open(header_file, "w", encoding="utf-8") as f:
            f.write(header)
            f.write(f"Run started: {start_time}\n\n---\n\n")
        print(f"Reset report and wrote header to {header_file}")

# -----------------------------------------------------------------------------
# nanochat-specific convenience functions

class DummyReport:
    def log(self, *args, **kwargs):
        pass
    def reset(self, *args, **kwargs):
        pass

def get_report():
    # just for convenience, only rank 0 logs to report
    from nanochat.common import get_base_dir, get_dist_info
    ddp, ddp_rank, ddp_local_rank, ddp_world_size = get_dist_info()
    if ddp_rank == 0:
        report_dir = os.path.join(get_base_dir(), "report")
        return Report(report_dir)
    else:
        return DummyReport()

if __name__ == "__main__":
    import argparse
    parser = argparse.ArgumentParser(description="Generate or reset nanochat training reports.")
    parser.add_argument("command", nargs="?", default="generate", choices=["generate", "reset"], help="Operation to perform (default: generate)")
    args = parser.parse_args()
    if args.command == "generate":
        get_report().generate()
    elif args.command == "reset":
        get_report().reset()<|MERGE_RESOLUTION|>--- conflicted
+++ resolved
@@ -241,14 +241,10 @@
         slug = slugify(section)
         file_name = f"{slug}.md"
         file_path = os.path.join(self.report_dir, file_name)
-<<<<<<< HEAD
         mode = "a" if append else "w"
-        with open(file_path, mode) as f:
+        with open(file_path, mode, encoding="utf-8") as f:
             if append and os.path.exists(file_path) and os.path.getsize(file_path) > 0:
                 f.write("\n")
-=======
-        with open(file_path, "w", encoding="utf-8") as f:
->>>>>>> 4a87a0d1
             f.write(f"## {section}\n")
             f.write(f"timestamp: {datetime.datetime.now().strftime('%Y-%m-%d %H:%M:%S')}\n\n")
             for item in data:
