from collections import deque

import torch
import pyarrow.parquet as pq

from nanochat.common import get_dist_info
from nanochat.dataset import list_parquet_files
from nanochat.tokenizer import get_tokenizer

<<<<<<< HEAD
def tokenizing_distributed_data_loader(B, T, split, tokenizer_threads=4, tokenizer_batch_size=128, device="cuda"):
    """
    Streams text from Parquet files, tokenizes it, and yields training batches.

    This data loader is designed for large-scale pretraining, where the entire dataset
    cannot fit into memory. It streams data from disk, tokenizes it on the fly, and
    yields batches of data indefinitely. It also supports distributed training by
    sharding the data across multiple devices.

    Args:
        B (int): The batch size.
        T (int): The sequence length.
        split (str): The data split to use, either "train" or "val".
        tokenizer_threads (int, optional): The number of threads for tokenization.
        tokenizer_batch_size (int, optional): The number of documents to tokenize at once.
        device (str, optional): The device to move the batches to.

    Yields:
        tuple: A tuple containing the input and target tensors.
=======
def tokenizing_distributed_data_loader_with_state(B, T, split, tokenizer_threads=4, tokenizer_batch_size=128, device="cuda", resume_state_dict=None):
    """
    Stream pretraining text from parquet files, tokenize, yield training batches.

    This implementation became a bit more complex because we wish to support approximate resume training.
    Instead of turning this into a Class, we opt to return the state_dict with every batch,
    and then the caller can pass in a state_dict to resume training from a desired point.
    Note that this resumption is atm only *approximate* for simplicity.
    We won't repeat the same documents but we might skip a few.
    The state_dict that is returned can be later passed into this function via `resume_state_dict` to approximately resume.

    Perfect state resumption is possible but would be a lot more bloated, probably not worth it atm.
>>>>>>> 4a87a0d1
    """
    assert split in ["train", "val"], "split must be 'train' or 'val'"

    # infinite iterator over document batches (list of text strings)
    ddp, ddp_rank, ddp_local_rank, ddp_world_size = get_dist_info()
    def document_batches():
        parquet_paths = list_parquet_files()
        parquet_paths = parquet_paths[:-1] if split == "train" else parquet_paths[-1:]
        resume_pq_idx = resume_state_dict["pq_idx"] if resume_state_dict is not None else 0
        resume_rg_idx = resume_state_dict["rg_idx"] if resume_state_dict is not None else None
        pq_idx = resume_pq_idx # we kick off parquet files at the resume index (or by default just 0)
        while True: # iterate infinitely (multi-epoch)
            while pq_idx < len(parquet_paths): # iterate over all parquet files
                filepath = parquet_paths[pq_idx]
                pf = pq.ParquetFile(filepath)
                # Start from resume point if resuming on same file, otherwise from DDP rank
                # I know this state resumption is a little bit tricky and a little bit hacky... sigh.
                if resume_rg_idx is not None:
                    base_idx = resume_rg_idx // ddp_world_size # in units of ddp_world_size
                    base_idx += 1 # advance by 1 so that we definitely don't repeat data after resuming
                    rg_idx = base_idx * ddp_world_size + ddp_rank
                    resume_rg_idx = None # set to None as we only want to do this a single time
                else:
                    rg_idx = ddp_rank
                while rg_idx < pf.num_row_groups:
                    rg = pf.read_row_group(rg_idx)
                    batch = rg.column('text').to_pylist() # each batch is a parquet group, e.g. 1024 rows
                    # the tokenizer encode might want to go in even smaller batches, e.g. 128 rows
                    for i in range(0, len(batch), tokenizer_batch_size):
                        yield batch[i:i+tokenizer_batch_size], (pq_idx, rg_idx)
                    rg_idx += ddp_world_size # advance to the next row group (in DDP)
                pq_idx += 1 # advance to the next parquet file
    batches = document_batches()

    # Now emit batches of tokens.
    needed_tokens = B * T + 1 # +1 is because we also need the target at the last token
    # get the tokenizer and the bos token
    tokenizer = get_tokenizer()
    bos_token = tokenizer.get_bos_token_id()
    # scratch buffer holds the tokens for one iteration
    token_buffer = deque() # we stream tokens on the right and pop from the left
    while True:
        # Accumulate enough tokens for one iteration before yielding.
        while len(token_buffer) < needed_tokens:
            doc_batch, (pq_idx, rg_idx) = next(batches)
            token_lists = tokenizer.encode(doc_batch, prepend=bos_token, num_threads=tokenizer_threads)
            for tokens in token_lists:
                token_buffer.extend(tokens)
        # Move tokens from the deque into the scratch buffer
        tokens = [token_buffer.popleft() for _ in range(needed_tokens)]
        # CUDA supports memory pinning for asynchronous transfers between CPU and GPU
        use_cuda_optimizations = device == "cuda"
        scratch = torch.tensor(tokens, dtype=torch.long, pin_memory=use_cuda_optimizations) # in PyTorch, long=int64
        # Create the inputs/targets as 1D tensors
        inputs_cpu = scratch[:-1]
        targets_cpu = scratch[1:]
        # Reshape to 2D and move to GPU async
        inputs = inputs_cpu.view(B, T).to(device=device, non_blocking=use_cuda_optimizations)
        targets = targets_cpu.view(B, T).to(device=device, non_blocking=use_cuda_optimizations)
        state_dict = {"pq_idx": pq_idx, "rg_idx": rg_idx} # we need this in case we wish to approximately resume training
        yield inputs, targets, state_dict

def tokenizing_distributed_data_loader(*args, **kwargs):
    # helper function that only emits the inputs/targets and not the state_dict
    for inputs, targets, state_dict in tokenizing_distributed_data_loader_with_state(*args, **kwargs):
        yield inputs, targets<|MERGE_RESOLUTION|>--- conflicted
+++ resolved
@@ -7,27 +7,6 @@
 from nanochat.dataset import list_parquet_files
 from nanochat.tokenizer import get_tokenizer
 
-<<<<<<< HEAD
-def tokenizing_distributed_data_loader(B, T, split, tokenizer_threads=4, tokenizer_batch_size=128, device="cuda"):
-    """
-    Streams text from Parquet files, tokenizes it, and yields training batches.
-
-    This data loader is designed for large-scale pretraining, where the entire dataset
-    cannot fit into memory. It streams data from disk, tokenizes it on the fly, and
-    yields batches of data indefinitely. It also supports distributed training by
-    sharding the data across multiple devices.
-
-    Args:
-        B (int): The batch size.
-        T (int): The sequence length.
-        split (str): The data split to use, either "train" or "val".
-        tokenizer_threads (int, optional): The number of threads for tokenization.
-        tokenizer_batch_size (int, optional): The number of documents to tokenize at once.
-        device (str, optional): The device to move the batches to.
-
-    Yields:
-        tuple: A tuple containing the input and target tensors.
-=======
 def tokenizing_distributed_data_loader_with_state(B, T, split, tokenizer_threads=4, tokenizer_batch_size=128, device="cuda", resume_state_dict=None):
     """
     Stream pretraining text from parquet files, tokenize, yield training batches.
@@ -40,7 +19,6 @@
     The state_dict that is returned can be later passed into this function via `resume_state_dict` to approximately resume.
 
     Perfect state resumption is possible but would be a lot more bloated, probably not worth it atm.
->>>>>>> 4a87a0d1
     """
     assert split in ["train", "val"], "split must be 'train' or 'val'"
 
