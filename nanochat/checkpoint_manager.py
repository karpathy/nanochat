--- conflicted
+++ resolved
@@ -45,28 +45,19 @@
     if not os.path.exists(model_path):
         raise FileNotFoundError(f"Model checkpoint not found at {model_path}")
     model_data = torch.load(model_path, map_location=device)
-    
+
     # Load the optimizer state if requested
     optimizer_data = None
     if load_optimizer:
-<<<<<<< HEAD
-        optimizer_path = os.path.join(checkpoint_dir, f"optim_{step:06d}.pt")
+        optimizer_path = os.path.join(checkpoint_dir, f"optim_{step:06d}_rank{rank:d}.pt")
         if not os.path.exists(optimizer_path):
             raise FileNotFoundError(f"Optimizer checkpoint not found at {optimizer_path}")
-=======
-        optimizer_path = os.path.join(checkpoint_dir, f"optim_{step:06d}_rank{rank:d}.pt")
->>>>>>> 8c896614
         optimizer_data = torch.load(optimizer_path, map_location=device)
-    
     # Load the metadata
     meta_path = os.path.join(checkpoint_dir, f"meta_{step:06d}.json")
-<<<<<<< HEAD
     if not os.path.exists(meta_path):
         raise FileNotFoundError(f"Metadata file not found at {meta_path}")
-    with open(meta_path, "r") as f:
-=======
     with open(meta_path, "r", encoding="utf-8") as f:
->>>>>>> 8c896614
         meta_data = json.load(f)
     return model_data, optimizer_data, meta_data
 
