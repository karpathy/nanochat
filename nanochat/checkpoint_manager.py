--- conflicted
+++ resolved
@@ -39,26 +39,6 @@
     if int(os.environ.get('RANK', 0)) == 0:
         logger.info(message)
 
-<<<<<<< HEAD
-def save_checkpoint(checkpoint_dir, step, model_data, optimizer_data, meta_data):
-    """
-    Saves a checkpoint to the specified directory.
-
-    Args:
-        checkpoint_dir (str): The directory to save the checkpoint to.
-        step (int): The current training step.
-        model_data (dict): The model's state_dict.
-        optimizer_data (dict): The optimizer's state_dict.
-        meta_data (dict): A dictionary of metadata to save.
-    """
-    assert int(os.environ.get('RANK', 0)) == 0 # prevent footguns for now
-    os.makedirs(checkpoint_dir, exist_ok=True)
-    # Save the model state (parameters)
-    model_path = os.path.join(checkpoint_dir, f"model_{step:06d}.pt")
-    torch.save(model_data, model_path)
-    log0(f"Saved model file to: {model_path}")
-    # Save the optimizer state (useful for SFT or any other fine-tuning)
-=======
 def save_checkpoint(checkpoint_dir, step, model_data, optimizer_data, meta_data, rank=0):
     if rank == 0:
         os.makedirs(checkpoint_dir, exist_ok=True)
@@ -72,29 +52,12 @@
             json.dump(meta_data, f, indent=2)
         logger.info(f"Saved metadata to: {meta_path}")
     # Note that optimizer state is sharded across ranks, so each rank must save its own.
->>>>>>> 4a87a0d1
     if optimizer_data is not None:
         optimizer_path = os.path.join(checkpoint_dir, f"optim_{step:06d}_rank{rank:d}.pt")
         torch.save(optimizer_data, optimizer_path)
         logger.info(f"Saved optimizer state to: {optimizer_path}")
 
-<<<<<<< HEAD
-def load_checkpoint(checkpoint_dir, step, device, load_optimizer=False):
-    """
-    Loads a checkpoint from the specified directory.
-
-    Args:
-        checkpoint_dir (str): The directory to load the checkpoint from.
-        step (int): The training step of the checkpoint to load.
-        device (str): The device to load the tensors onto.
-        load_optimizer (bool, optional): Whether to load the optimizer state. Defaults to False.
-
-    Returns:
-        tuple: A tuple containing the model data, optimizer data, and metadata.
-    """
-=======
 def load_checkpoint(checkpoint_dir, step, device, load_optimizer=False, rank=0):
->>>>>>> 4a87a0d1
     # Load the model state
     model_path = os.path.join(checkpoint_dir, f"model_{step:06d}.pt")
     model_data = torch.load(model_path, map_location=device)
