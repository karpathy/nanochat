--- conflicted
+++ resolved
@@ -114,19 +114,6 @@
     print0(banner)
 
 def is_ddp():
-<<<<<<< HEAD
-    required_env = ['RANK', 'LOCAL_RANK', 'WORLD_SIZE', 'MASTER_ADDR', 'MASTER_PORT']
-    # Check existence
-    if not all(var in os.environ for var in required_env):
-        return False
-    # Check types for numeric vars
-    try:
-        int(os.environ['RANK'])
-        int(os.environ['LOCAL_RANK'])
-        int(os.environ['WORLD_SIZE'])
-    except ValueError:
-        return False
-=======
     """
     Robustly detect if we are running in a Distributed Data Parallel (DDP) environment.
     Checks for the existence of key environment variables set by torchrun or similar launchers.
@@ -151,15 +138,11 @@
     except ValueError:
         return False
 
->>>>>>> 46c36952
     return True
 
 def get_dist_info():
     if is_ddp():
-<<<<<<< HEAD
-=======
         # is_ddp() now guarantees these exist and are valid integers (for numeric ones)
->>>>>>> 46c36952
         ddp_rank = int(os.environ['RANK'])
         ddp_local_rank = int(os.environ['LOCAL_RANK'])
         ddp_world_size = int(os.environ['WORLD_SIZE'])
