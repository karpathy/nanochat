"""
Common utilities for nanochat.
"""

import os
import re
import logging
import fcntl
import urllib.request
import torch
import torch.distributed as dist


class ColoredFormatter(logging.Formatter):
    """Custom formatter that adds colors to log messages."""

    # ANSI color codes
    COLORS = {
        "DEBUG": "\033[36m",  # Cyan
        "INFO": "\033[32m",  # Green
        "WARNING": "\033[33m",  # Yellow
        "ERROR": "\033[31m",  # Red
        "CRITICAL": "\033[35m",  # Magenta
    }
    RESET = "\033[0m"
    BOLD = "\033[1m"

    def format(self, record):
        # Add color to the level name
        levelname = record.levelname
        if levelname in self.COLORS:
            record.levelname = (
                f"{self.COLORS[levelname]}{self.BOLD}{levelname}{self.RESET}"
            )
        # Format the message
        message = super().format(record)
        # Add color to specific parts of the message
        if levelname == "INFO":
            # Highlight numbers and percentages
            message = re.sub(
                r"(\d+\.?\d*\s*(?:GB|MB|%|docs))",
                rf"{self.BOLD}\1{self.RESET}",
                message,
            )
            message = re.sub(
                r"(Shard \d+)",
                rf"{self.COLORS['INFO']}{self.BOLD}\1{self.RESET}",
                message,
            )
        return message


def setup_default_logging():
    handler = logging.StreamHandler()
    handler.setFormatter(
        ColoredFormatter("%(asctime)s - %(name)s - %(levelname)s - %(message)s")
    )
    logging.basicConfig(level=logging.INFO, handlers=[handler])


setup_default_logging()
logger = logging.getLogger(__name__)


def get_base_dir():
    # co-locate nanochat intermediates with other cached data in ~/.cache (by default)
    if os.environ.get("NANOCHAT_BASE_DIR"):
        nanochat_dir = os.environ.get("NANOCHAT_BASE_DIR")
    else:
        home_dir = os.path.expanduser("~")
        cache_dir = os.path.join(home_dir, ".cache")
        nanochat_dir = os.path.join(cache_dir, "nanochat")
    os.makedirs(nanochat_dir, exist_ok=True)
    return nanochat_dir

<<<<<<< HEAD

def print0(s="", **kwargs):
    ddp_rank = int(os.environ.get("RANK", 0))
=======
def download_file_with_lock(url, filename):
    """
    Downloads a file from a URL to a local path in the base directory.
    Uses a lock file to prevent concurrent downloads among multiple ranks.
    """
    base_dir = get_base_dir()
    file_path = os.path.join(base_dir, filename)
    lock_path = file_path + ".lock"

    if os.path.exists(file_path):
        return file_path

    with open(lock_path, 'w') as lock_file:

        # Only a single rank can acquire this lock
        # All other ranks block until it is released
        fcntl.flock(lock_file.fileno(), fcntl.LOCK_EX)

        if os.path.exists(file_path):
            return file_path

        print(f"Downloading {url}...")
        with urllib.request.urlopen(url) as response:
            content = response.read().decode('utf-8')

        with open(file_path, 'w') as f:
            f.write(content)

        print(f"Downloaded to {file_path}")

    # Clean up the lock file after the lock is released
    try:
        os.remove(lock_path)
    except OSError:
        pass  # Ignore if already removed by another process

    return file_path

def print0(s="",**kwargs):
    ddp_rank = int(os.environ.get('RANK', 0))
>>>>>>> c75fe54a
    if ddp_rank == 0:
        print(s, **kwargs)


def print_banner():
    # Cool DOS Rebel font ASCII banner made with https://manytools.org/hacker-tools/ascii-banner/
    banner = """
                                                   █████                 █████
                                                  ░░███                 ░░███
 ████████    ██████   ████████    ██████   ██████  ░███████    ██████   ███████
░░███░░███  ░░░░░███ ░░███░░███  ███░░███ ███░░███ ░███░░███  ░░░░░███ ░░░███░
 ░███ ░███   ███████  ░███ ░███ ░███ ░███░███ ░░░  ░███ ░███   ███████   ░███
 ░███ ░███  ███░░███  ░███ ░███ ░███ ░███░███  ███ ░███ ░███  ███░░███   ░███ ███
 ████ █████░░████████ ████ █████░░██████ ░░██████  ████ █████░░████████  ░░█████
░░░░ ░░░░░  ░░░░░░░░ ░░░░ ░░░░░  ░░░░░░   ░░░░░░  ░░░░ ░░░░░  ░░░░░░░░    ░░░░░
"""
    print0(banner)


def is_ddp():
    # TODO is there a proper way
    return int(os.environ.get("RANK", -1)) != -1


def get_dist_info():
    if is_ddp():
        assert all(var in os.environ for var in ["RANK", "LOCAL_RANK", "WORLD_SIZE"])
        ddp_rank = int(os.environ["RANK"])
        ddp_local_rank = int(os.environ["LOCAL_RANK"])
        ddp_world_size = int(os.environ["WORLD_SIZE"])
        return True, ddp_rank, ddp_local_rank, ddp_world_size
    else:
        return False, 0, 0, 1


def autodetect_device_type():
    # prefer to use CUDA if available, otherwise use MPS, otherwise fallback on CPU
    if torch.cuda.is_available():
        device_type = "cuda"
    elif torch.backends.mps.is_available():
        device_type = "mps"
    else:
        device_type = "cpu"
    print0(f"Autodetected device type: {device_type}")
    return device_type


def compute_init(device_type="cuda"):  # cuda|cpu|mps
    """Basic initialization that we keep doing over and over, so make common."""

    assert device_type in ["cuda", "mps", "cpu"], "Invalid device type atm"
    if device_type == "cuda":
        assert torch.cuda.is_available(), (
            "Your PyTorch installation is not configured for CUDA but device_type is 'cuda'"
        )
    if device_type == "mps":
        assert torch.backends.mps.is_available(), (
            "Your PyTorch installation is not configured for MPS but device_type is 'mps'"
        )

    # Reproducibility
    torch.manual_seed(42)
    if device_type == "cuda":
        torch.cuda.manual_seed(42)
    # skipping full reproducibility for now, possibly investigate slowdown later
    # torch.use_deterministic_algorithms(True)

    # Precision
    if device_type == "cuda":
        torch.set_float32_matmul_precision(
            "high"
        )  # uses tf32 instead of fp32 for matmuls

    # Distributed setup: Distributed Data Parallel (DDP), optional, and requires CUDA
    ddp, ddp_rank, ddp_local_rank, ddp_world_size = get_dist_info()
    if ddp and device_type == "cuda":
        device = torch.device("cuda", ddp_local_rank)
        torch.cuda.set_device(device)  # make "cuda" default to this device
        dist.init_process_group(backend="nccl", device_id=device)
        dist.barrier()
    else:
        device = torch.device(device_type)  # mps|cpu

    if ddp_rank == 0:
        logger.info(f"Distributed world size: {ddp_world_size}")

    return ddp, ddp_rank, ddp_local_rank, ddp_world_size, device


def compute_cleanup():
    """Companion function to compute_init, to clean things up before script exit"""
    if is_ddp():
        dist.destroy_process_group()


class DummyWandb:
    """Useful if we wish to not use wandb but have all the same signatures"""

    def __init__(self):
        pass

    def log(self, *args, **kwargs):
        pass

    def finish(self):
        pass<|MERGE_RESOLUTION|>--- conflicted
+++ resolved
@@ -73,11 +73,6 @@
     os.makedirs(nanochat_dir, exist_ok=True)
     return nanochat_dir
 
-<<<<<<< HEAD
-
-def print0(s="", **kwargs):
-    ddp_rank = int(os.environ.get("RANK", 0))
-=======
 def download_file_with_lock(url, filename):
     """
     Downloads a file from a URL to a local path in the base directory.
@@ -118,7 +113,6 @@
 
 def print0(s="",**kwargs):
     ddp_rank = int(os.environ.get('RANK', 0))
->>>>>>> c75fe54a
     if ddp_rank == 0:
         print(s, **kwargs)
 
