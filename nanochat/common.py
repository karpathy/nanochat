"""
Common utilities for nanochat.
"""

import os
import re
import logging
import urllib.request
import torch
import torch.distributed as dist
<<<<<<< HEAD
import time

# For cross-platform file locking
import platform
if platform.system() == "Windows":
    import msvcrt
else:
    import fcntl
=======
from filelock import FileLock
>>>>>>> c6b7ab74

class ColoredFormatter(logging.Formatter):
    """Custom formatter that adds colors to log messages."""
    # ANSI color codes
    COLORS = {
        'DEBUG': '\033[36m',    # Cyan
        'INFO': '\033[32m',     # Green
        'WARNING': '\033[33m',  # Yellow
        'ERROR': '\033[31m',    # Red
        'CRITICAL': '\033[35m', # Magenta
    }
    RESET = '\033[0m'
    BOLD = '\033[1m'
    def format(self, record):
        # Add color to the level name
        levelname = record.levelname
        if levelname in self.COLORS:
            record.levelname = f"{self.COLORS[levelname]}{self.BOLD}{levelname}{self.RESET}"
        # Format the message
        message = super().format(record)
        # Add color to specific parts of the message
        if levelname == 'INFO':
            # Highlight numbers and percentages
            message = re.sub(r'(\d+\.?\d*\s*(?:GB|MB|%|docs))', rf'{self.BOLD}\1{self.RESET}', message)
            message = re.sub(r'(Shard \d+)', rf'{self.COLORS["INFO"]}{self.BOLD}\1{self.RESET}', message)
        return message

def setup_default_logging():
    handler = logging.StreamHandler()
    handler.setFormatter(ColoredFormatter('%(asctime)s - %(name)s - %(levelname)s - %(message)s'))
    logging.basicConfig(
        level=logging.INFO,
        handlers=[handler]
    )

setup_default_logging()
logger = logging.getLogger(__name__)

def get_base_dir():
    # co-locate nanochat intermediates with other cached data in ~/.cache (by default)
    if os.environ.get("NANOCHAT_BASE_DIR"):
        nanochat_dir = os.environ.get("NANOCHAT_BASE_DIR")
    else:
        home_dir = os.path.expanduser("~")
        cache_dir = os.path.join(home_dir, ".cache")
        nanochat_dir = os.path.join(cache_dir, "nanochat")
    os.makedirs(nanochat_dir, exist_ok=True)
    return nanochat_dir

def download_file_with_lock(url, filename, postprocess_fn=None):
    """
    Downloads a file from a URL to a local path in the base directory.
    Uses a lock file to prevent concurrent downloads among multiple ranks.
    """
    base_dir = get_base_dir()
    file_path = os.path.join(base_dir, filename)
    lock_path = file_path + ".lock"

    if os.path.exists(file_path):
        return file_path

<<<<<<< HEAD
    with open(lock_path, 'w') as lock_file:
        try:
            # Only a single rank can acquire this lock
            # All other ranks block until it is released
            if platform.system() == "Windows":
                # Windows-specific file locking
                # msvcrt.locking requires a file handle, not a file object
                fd = lock_file.fileno()
                msvcrt.locking(fd, msvcrt.LK_LOCK, 1) # Lock 1 byte
            else:
                # Unix-specific file locking
                fcntl.flock(lock_file.fileno(), fcntl.LOCK_EX)

            if os.path.exists(file_path):
                return file_path

            print(f"Downloading {url}...")
            with urllib.request.urlopen(url) as response:
                content = response.read().decode('utf-8')

            with open(file_path, 'w') as f:
                f.write(content)

            print(f"Downloaded to {file_path}")
        finally:
            if platform.system() == "Windows":
                msvcrt.locking(fd, msvcrt.LK_UNLCK, 1) # Unlock 1 byte
            else:
                fcntl.flock(lock_file.fileno(), fcntl.LOCK_UN)
=======
    with FileLock(lock_path):
        # Only a single rank can acquire this lock
        # All other ranks block until it is released

        # Recheck after acquiring lock
        if os.path.exists(file_path):
            return file_path

        # Download the content as bytes
        print(f"Downloading {url}...")
        with urllib.request.urlopen(url) as response:
            content = response.read() # bytes

        # Write to local file
        with open(file_path, 'wb') as f:
            f.write(content)
        print(f"Downloaded to {file_path}")
>>>>>>> c6b7ab74

        # Run the postprocess function if provided
        if postprocess_fn is not None:
            postprocess_fn(file_path)

    return file_path

def print0(s="",**kwargs):
    ddp_rank = int(os.environ.get('RANK', 0))
    if ddp_rank == 0:
        print(s, **kwargs)

def print_banner():
    # Cool DOS Rebel font ASCII banner made with https://manytools.org/hacker-tools/ascii-banner/
    banner = """
                                                       █████                █████
                                                      ░░███                ░░███
     ████████    ██████   ████████    ██████   ██████  ░███████    ██████  ███████
    ░░███░░███  ░░░░░███ ░░███░░███  ███░░███ ███░░███ ░███░░███  ░░░░░███░░░███░
     ░███ ░███   ███████  ░███ ░███ ░███ ░███░███ ░░░  ░███ ░███   ███████  ░███
     ░███ ░███  ███░░███  ░███ ░███ ░███ ░███░███  ███ ░███ ░███  ███░░███  ░███ ███
     ████ █████░░████████ ████ █████░░██████ ░░██████  ████ █████░░███████  ░░█████
    ░░░░ ░░░░░  ░░░░░░░░ ░░░░ ░░░░░  ░░░░░░   ░░░░░░  ░░░░ ░░░░░  ░░░░░░░░   ░░░░░
    """
    print0(banner)

def is_ddp():
    # TODO is there a proper way
    return int(os.environ.get('RANK', -1)) != -1

def get_dist_info():
    if is_ddp():
        assert all(var in os.environ for var in ['RANK', 'LOCAL_RANK', 'WORLD_SIZE'])
        ddp_rank = int(os.environ['RANK'])
        ddp_local_rank = int(os.environ['LOCAL_RANK'])
        ddp_world_size = int(os.environ['WORLD_SIZE'])
        return True, ddp_rank, ddp_local_rank, ddp_world_size
    else:
        return False, 0, 0, 1

def autodetect_device_type():
    # prefer to use CUDA if available, otherwise use MPS, otherwise fallback on CPU
    if torch.cuda.is_available():
        device_type = "cuda"
    elif torch.backends.mps.is_available():
        device_type = "mps"
    else:
        device_type = "cpu"
    print0(f"Autodetected device type: {device_type}")
    return device_type

def compute_init(device_type="cuda"): # cuda|cpu|mps
    """Basic initialization that we keep doing over and over, so make common."""

    assert device_type in ["cuda", "mps", "cpu"], "Invalid device type atm"
    if device_type == "cuda":
        assert torch.cuda.is_available(), "Your PyTorch installation is not configured for CUDA but device_type is 'cuda'"
    if device_type == "mps":
        assert torch.backends.mps.is_available(), "Your PyTorch installation is not configured for MPS but device_type is 'mps'"

    # Reproducibility
    torch.manual_seed(42)
    if device_type == "cuda":
        torch.cuda.manual_seed(42)
    # skipping full reproducibility for now, possibly investigate slowdown later
    # torch.use_deterministic_algorithms(True)

    # Precision
    if device_type == "cuda":
        torch.set_float32_matmul_precision("high") # uses tf32 instead of fp32 for matmuls

    # Distributed setup: Distributed Data Parallel (DDP), optional, and requires CUDA
    ddp, ddp_rank, ddp_local_rank, ddp_world_size = get_dist_info()
    if ddp and device_type == "cuda":
        device = torch.device("cuda", ddp_local_rank)
        torch.cuda.set_device(device)  # make "cuda" default to this device
        dist.init_process_group(backend="nccl", device_id=device)
        dist.barrier()
    else:
        device = torch.device(device_type) # mps|cpu

    if ddp_rank == 0:
        logger.info(f"Distributed world size: {ddp_world_size}")

    return ddp, ddp_rank, ddp_local_rank, ddp_world_size, device

def compute_cleanup():
    """Companion function to compute_init, to clean things up before script exit"""
    if is_ddp():
        dist.destroy_process_group()

class DummyWandb:
    """Useful if we wish to not use wandb but have all the same signatures"""
    def __init__(self):
        pass
    def log(self, *args, **kwargs):
        pass
    def finish(self):
        pass<|MERGE_RESOLUTION|>--- conflicted
+++ resolved
@@ -8,7 +8,6 @@
 import urllib.request
 import torch
 import torch.distributed as dist
-<<<<<<< HEAD
 import time
 
 # For cross-platform file locking
@@ -17,9 +16,6 @@
     import msvcrt
 else:
     import fcntl
-=======
-from filelock import FileLock
->>>>>>> c6b7ab74
 
 class ColoredFormatter(logging.Formatter):
     """Custom formatter that adds colors to log messages."""
@@ -81,7 +77,6 @@
     if os.path.exists(file_path):
         return file_path
 
-<<<<<<< HEAD
     with open(lock_path, 'w') as lock_file:
         try:
             # Only a single rank can acquire this lock
@@ -111,25 +106,6 @@
                 msvcrt.locking(fd, msvcrt.LK_UNLCK, 1) # Unlock 1 byte
             else:
                 fcntl.flock(lock_file.fileno(), fcntl.LOCK_UN)
-=======
-    with FileLock(lock_path):
-        # Only a single rank can acquire this lock
-        # All other ranks block until it is released
-
-        # Recheck after acquiring lock
-        if os.path.exists(file_path):
-            return file_path
-
-        # Download the content as bytes
-        print(f"Downloading {url}...")
-        with urllib.request.urlopen(url) as response:
-            content = response.read() # bytes
-
-        # Write to local file
-        with open(file_path, 'wb') as f:
-            f.write(content)
-        print(f"Downloaded to {file_path}")
->>>>>>> c6b7ab74
 
         # Run the postprocess function if provided
         if postprocess_fn is not None:
