--- conflicted
+++ resolved
@@ -1,13 +1,4 @@
 """
-<<<<<<< HEAD
-This module implements the GPT (Generative Pre-trained Transformer) model for nanochat.
-It features several modern architectural choices for improved performance and efficiency:
-- Rotary Positional Embeddings (RoPE)
-- QK Norm for attention stabilization
-- SwiGLU activation in the MLP
-- RMSNorm for normalization
-- Multi-Query Attention (MQA) for efficient inference
-=======
 GPT model (rewrite, a lot simpler)
 Notable features:
 - rotary embeddings (and no positional embeddings)
@@ -18,7 +9,6 @@
 - no learnable params in rmsnorm
 - no bias in linear layers
 - Group-Query Attention (GQA) support for more efficient inference
->>>>>>> 4a87a0d1
 """
 
 import math
